"""A generic class that creates Open AI environments within CyberAttackSim.

This class has several key inputs which determine aspects of the environment
such as how the red agent behaves, what the red team and blue team objectives
are, the size and topology of the network being defended and what data should
be collected during the simulation.
"""
import random
import copy
import json
import random
from collections import Counter
from typing import Dict, Tuple

import gymnasium as gym
import numpy as np
from gymnasium import spaces

import cyberattacksim.envs.generic.core.reward_functions as reward_functions
from cyberattacksim.envs.generic.core.blue_interface import BlueInterface
from cyberattacksim.envs.generic.core.network_interface import NetworkInterface
from cyberattacksim.envs.generic.core.red_interface import RedInterface
from cyberattacksim.envs.generic.helpers.eval_printout import EvalPrintout
from cyberattacksim.envs.generic.helpers.graph2plot import CustomEnvGraph


class GenericNetworkEnv(gym.Env):
    """Class to create a generic CyberAttackSim gym environment."""

    def __init__(
        self,
        red_agent: RedInterface,
        blue_agent: BlueInterface,
        network_interface: NetworkInterface,
        print_metrics: bool = False,
        show_metrics_every: int = 1,
        collect_additional_per_ts_data: bool = True,
        print_per_ts_data: bool = False,
    ):
        """Initialise the generic network environment.

        Args:
            red_agent: Object from the RedInterface class
            blue_agent: Object from the BlueInterface class
            network_interface: Object from the NetworkInterface class
            print_metrics: Whether or not to print metrics (boolean)
            show_metrics_every: Number of timesteps to show summary metrics (int)
            collect_additional_per_ts_data: Whether or not to collect additional per timestep data (boolean)
            print_per_ts_data: Whether or not to print collected per timestep data (boolean)

        Note: The ``notes`` variable returned at the end of each timestep contains the per
        timestep data. By default it contains a base level of info required for some of the
        reward functions. When ``collect_additional_per_ts_data`` is toggled on, a lot more
        data is collected.
        """
        super(GenericNetworkEnv, self).__init__()

        self.RED = red_agent
        self.BLUE = blue_agent
        self.blue_actions = blue_agent.get_number_of_actions()
        self.network_interface = network_interface
        self.current_duration = 0
        self.game_stats_list = []
        self.num_games_since_avg = 0
        self.avg_every = show_metrics_every
        self.current_game_blue = {}
        self.current_game_stats = {}
        self.total_games = 0
        self.made_safe_nodes = []
        self.current_reward = 0
        self.print_metrics = print_metrics
        self.print_notes = print_per_ts_data

        self.random_seed = self.network_interface.random_seed

        self.graph_plotter = None
        self.eval_printout = EvalPrintout(self.avg_every)

        self.action_space = spaces.Discrete(self.blue_actions)

        self.network_interface.get_observation_size()

        # sets up the observation space. This is a (n+2 by n) matrix. The first two columns show the state of all the
        # nodes. The remaining n columns show the connections between the nodes (effectively the adjacency matrix)
        self.observation_space = spaces.Box(
            low=0,
            high=1,
            shape=(self.network_interface.get_observation_size(), ),
            dtype=np.float32,
        )

        # The gym environment can only properly deal with a 1d array so the observation is flattened

        self.collect_data = collect_additional_per_ts_data
        self.env_observation = self.network_interface.get_current_observation()
        self.state_dim = (self.network_interface.get_observation_size(), )
<<<<<<< HEAD
        self.action_dim  = self.action_space.n


    def seed(self, seed: int = None):
        """
        设置随机种子以控制环境的随机性。
=======
        self.action_dim = self.action_space.n

    def seed(self, seed: int = None):
        """设置随机种子以控制环境的随机性。
>>>>>>> a0d50e10

        Args:
            seed (int): 随机种子。如果为 None，使用系统时间生成随机种子。

        Returns:
            List[int]: 包含实际使用的随机种子值。
        """
        # 如果提供了种子，则设置 NumPy 和 random 模块的种子
        self.np_random = np.random.RandomState(seed)
        random.seed(seed)
<<<<<<< HEAD
        
        # 返回使用的种子，通常用于确认种子设置成功
        return [seed]

=======

        # 返回使用的种子，通常用于确认种子设置成功
        return [seed]
>>>>>>> a0d50e10

    def reset(self, seed: int = 0) -> np.array:
        """Reset the environment to the default state.

        :todo: May need to add customization of cuda setting.

        :return: A new starting observation (numpy array).
        """
        # if self.random_seed is not None:  # conditionally set random_seed
        #     set_random_seed(self.random_seed, True)
        self.network_interface.reset()
        self.RED.reset()
        self.current_duration = 0
        self.env_observation = self.network_interface.get_current_observation()
        self.current_game_blue = {}

        return self.env_observation, {}

    def step(self,
             action: int) -> Tuple[np.array, float, bool, Dict[str, dict]]:
        """Take a time step and executes the actions for both Blue RL agent and
        non-learning Red agent.

        Args:
            action: The action value generated from the Blue RL agent (int)

        Returns:
             A four tuple containing the next observation as a numpy array,
             the reward for that timesteps, a boolean for whether complete and
             additional notes containing timestep information from the environment.
        """
        # sets the nodes that have been made safe this turn to an empty list
        self.made_safe_nodes = []

        # Gets the initial states of various states for logging and testing purposes
        if self.collect_data:
            # notes collects information about the state of the env
            notes = {
                'initial_state':
                self.network_interface.get_all_node_compromised_states(),
                'initial_blue_view':
                self.network_interface.
                get_all_node_blue_view_compromised_states(),
                'initial_vulnerabilities':
                self.network_interface.get_all_vulnerabilities(),
                'initial_red_location':
                copy.deepcopy(self.network_interface.red_current_location),
                'initial_graph':
                self.network_interface.get_current_graph_as_dict(),
                'current_step':
                self.current_duration,
            }
        else:
            # If not logging everything, the program still needs to collect some information (required by other parts
            # of the program)
            notes = {}

        # resets the attack list for the red agent (so that only the current turns attacks are held)
        self.network_interface.reset_stored_attacks()

        # The red agent performs their turn
        if (self.network_interface.game_mode.game_rules.grace_period_length.
                value <= self.current_duration):
            red_info = self.RED.perform_action()
        else:
            red_info = {
                0: {
                    'Action': 'do_nothing',
                    'Attacking_Nodes': [],
                    'Target_Nodes': [],
                    'Successes': [True],
                }
            }
        # Gets the number of nodes that are safe
        number_uncompromised = len(
            self.network_interface.current_graph.get_nodes(
                filter_true_safe=True))

        # Collects data on the natural spreading
        if self.collect_data:
            notes['red_info'] = red_info

        # The states of the nodes after red has had their turn (Used by the reward functions)
        notes['post_red_state'] = (
            self.network_interface.get_all_node_compromised_states())
        # Blues view of the environment after red has had their turn
        notes['post_red_blue_view'] = (
            self.network_interface.get_all_node_blue_view_compromised_states())
        # A dictionary of vulnerabilities after red has had their turn
        notes['post_red_vulnerabilities'] = (
            self.network_interface.get_all_vulnerabilities())
        # The isolation status of all the nodes
        notes['post_red_isolation'] = self.network_interface.get_all_isolation(
        )

        # collects extra data if turned on
        if self.collect_data:
            # The location of the red agent after red has had their turn
            notes['post_red_red_location'] = copy.deepcopy(
                self.network_interface.red_current_location)

        # set up initial variables that are reassigned based on the action that blue takes
        done = False
        reward = 0
        blue_action = ''
        blue_node = None

        # Check if the game is over and red has won
        if self.network_interface.game_mode.game_rules.blue_loss_condition.all_nodes_lost.value:
            if number_uncompromised == 0:
                done = True
                reward = self.network_interface.game_mode.rewards.for_loss.value
                blue_action = 'failed'
        if self.network_interface.game_mode.game_rules.blue_loss_condition.n_percent_nodes_lost.use.value:
            # calculate the number of safe nodes
            percent_comp = (
                len(
                    self.network_interface.current_graph.get_nodes(
                        filter_true_compromised=True)) /
                self.network_interface.current_graph.number_of_nodes())
            if (percent_comp >= self.network_interface.game_mode.game_rules.
                    blue_loss_condition.n_percent_nodes_lost.value.value):
                done = True
                reward = self.network_interface.game_mode.rewards.for_loss.value
                # If the game ends before blue has had their turn the the blue action is set to failed
                blue_action = 'failed'
        if self.network_interface.game_mode.game_rules.blue_loss_condition.high_value_node_lost.value:
            # check if a high value node was compromised
            compromised_hvn = False
            for hvn in self.network_interface.current_graph.high_value_nodes:
                if hvn.true_compromised_status == 1:
                    compromised_hvn = True
                    break

            if compromised_hvn:
                # If this mode is selected then the game ends if the high value node has been compromised
                done = True
                reward = self.network_interface.game_mode.rewards.for_loss.value
                blue_action = 'failed'

        # if self.network_interface.gr_loss_tn:
        tn = self.network_interface.get_target_node()
        if (tn is not None and self.network_interface.game_mode.game_rules.
                blue_loss_condition.target_node_lost.value):
            if tn.true_compromised_status == 1:
                # If this mode is selected then the game ends if the target node has been compromised
                done = True
                reward = self.network_interface.game_mode.rewards.for_loss.value
                blue_action = 'failed'

        if done:
            if self.network_interface.game_mode.rewards.reduce_negative_rewards_for_closer_fails.value:
                reward = reward * (
                    1 - (self.current_duration / self.network_interface.
                         game_mode.game_rules.max_steps.value))
        if not done:
            blue_action, blue_node = self.BLUE.perform_action(action)

            if blue_action == 'make_node_safe' or blue_action == 'restore_node':
                self.made_safe_nodes.append(blue_node)

            if blue_action in self.current_game_blue:
                self.current_game_blue[blue_action] += 1
            else:
                self.current_game_blue[blue_action] = 1

            # calculates the reward from the current state of the network
            reward_args = {
                'network_interface':
                self.network_interface,
                'blue_action':
                blue_action,
                'blue_node':
                blue_node,
                'start_state':
                notes['post_red_state'],
                'end_state':
                self.network_interface.get_all_node_compromised_states(),
                'start_vulnerabilities':
                notes['post_red_vulnerabilities'],
                'end_vulnerabilities':
                self.network_interface.get_all_vulnerabilities(),
                'start_isolation':
                notes['post_red_isolation'],
                'end_isolation':
                self.network_interface.get_all_isolation(),
                'start_blue':
                notes['post_red_blue_view'],
                'end_blue':
                self.network_interface.
                get_all_node_blue_view_compromised_states(),
            }

            reward = getattr(
                reward_functions,
                self.network_interface.game_mode.rewards.function.value,
            )(reward_args)

            # gets the current observation from the environment
            self.env_observation = (
                self.network_interface.get_current_observation().flatten())
            self.current_duration += 1

            # if the total number of steps reaches the set end then the blue agent wins and is rewarded accordingly
            if (self.current_duration == self.network_interface.game_mode.
                    game_rules.max_steps.value):
                if self.network_interface.game_mode.rewards.end_rewards_are_multiplied_by_end_state.value:
                    reward = (
                        self.network_interface.game_mode.rewards.
                        for_reaching_max_steps.value *
                        (len(
                            self.network_interface.current_graph.get_nodes(
                                filter_true_safe=True)) / self.
                         network_interface.current_graph.number_of_nodes()))
                else:
                    reward = self.network_interface.game_mode.rewards.for_reaching_max_steps.value
                done = True

        # Gets the state of the environment at the end of the current time step
        if self.collect_data:
            # The blues view of the network
            notes['end_blue_view'] = (
                self.network_interface.
                get_all_node_blue_view_compromised_states())
            # The state of the nodes (safe/compromised)
            notes['end_state'] = (
                self.network_interface.get_all_node_compromised_states())
            # A dictionary of vulnerabilities
            notes['final_vulnerabilities'] = (
                self.network_interface.get_all_vulnerabilities())
            # The location of the red agent
            notes['final_red_location'] = copy.deepcopy(
                self.network_interface.red_current_location)

        if self.network_interface.game_mode.miscellaneous.output_timestep_data_to_json.value:
            current_state = self.network_interface.create_json_time_step()
            self.network_interface.save_json(current_state,
                                             self.current_duration)

        if self.print_metrics and done:
            # prints end of game metrics such as who won and how long the game lasted
            self.num_games_since_avg += 1
            self.total_games += 1

            # Populate the current game's dictionary of stats with the episode winner and the number of timesteps
            if (self.current_duration == self.network_interface.game_mode.
                    game_rules.max_steps.value):
                self.current_game_stats = {
                    'Winner': 'blue',
                    'Duration': self.current_duration,
                }
            else:
                self.current_game_stats = {
                    'Winner': 'red',
                    'Duration': self.current_duration,
                }

            # Add the actions taken by blue during the episode to the stats dictionary
            self.current_game_stats.update(self.current_game_blue)

            # Add the current game dictionary to the list of dictionaries to average over
            self.game_stats_list.append(
                Counter(dict(self.current_game_stats.items())))

            # Every self.avg_every episodes, print the stats to console
            if self.num_games_since_avg == self.avg_every:
                self.eval_printout.print_stats(self.game_stats_list,
                                               self.total_games)

                self.num_games_since_avg = 0
                self.game_stats_list = []

        self.current_reward = reward

        if self.collect_data:
            notes['safe_nodes'] = len(
                self.network_interface.current_graph.get_nodes(
                    filter_true_safe=True))
            notes['blue_action'] = blue_action
            notes['blue_node'] = blue_node
            notes['attacks'] = self.network_interface.true_attacks
            notes['end_isolation'] = self.network_interface.get_all_isolation()

        if self.print_notes:
            json_data = json.dumps(notes)
            print(json_data)
        # Returns the environment information that AI gym uses and all of the information collected in a dictionary
        return self.env_observation, reward, done, False, notes

    def render(
        self,
        mode: str = 'human',
        show_only_blue_view: bool = False,
        show_node_names: bool = False,
    ):
        """Render the environment using Matplotlib to create an animation.

        Args:
            mode: the mode of the rendering
            show_only_blue_view: If true shows only what the blue agent can see
            show_node_names: Show the names of the nodes
        """
        if self.graph_plotter is None:
            self.graph_plotter = CustomEnvGraph()

        # gets the networkx object

        # compromised nodes is a dictionary of all the compromised nodes with a 1 if the compromise is known or a 0 if
        # not
        # gets information about the current state from the network interface
        main_graph = self.network_interface.current_graph
        if show_only_blue_view:
            attacks = self.network_interface.detected_attacks
        else:
            attacks = self.network_interface.true_attacks
        reward = round(self.current_reward, 2)

        # sends the current information to a graph plotter to display the information visually
        self.graph_plotter.render(
            current_step=self.current_duration,
            g=main_graph,
            attacked_nodes=attacks,
            current_time_step_reward=reward,
            # self.network_interface.red_current_location,
            made_safe_nodes=self.made_safe_nodes,
            target_node=self.network_interface.get_target_node(),
            # "RL blue agent vs probabilistic red in a generic network environment",
            show_only_blue_view=show_only_blue_view,
            show_node_names=show_node_names,
        )

    def calculate_observation_space_size(self, with_feather: bool) -> int:
        """Calculate the observation space size.

        This is done using the current active observation space configuration
        and the number of nodes within the environment.

        Args:
            with_feather: Whether to include the size of the Feather Wrapper output

        Returns:
            The observation space size
        """
        return self.network_interface.get_observation_size_base(with_feather)<|MERGE_RESOLUTION|>--- conflicted
+++ resolved
@@ -94,19 +94,12 @@
         self.collect_data = collect_additional_per_ts_data
         self.env_observation = self.network_interface.get_current_observation()
         self.state_dim = (self.network_interface.get_observation_size(), )
-<<<<<<< HEAD
         self.action_dim  = self.action_space.n
 
 
     def seed(self, seed: int = None):
         """
         设置随机种子以控制环境的随机性。
-=======
-        self.action_dim = self.action_space.n
-
-    def seed(self, seed: int = None):
-        """设置随机种子以控制环境的随机性。
->>>>>>> a0d50e10
 
         Args:
             seed (int): 随机种子。如果为 None，使用系统时间生成随机种子。
@@ -117,16 +110,10 @@
         # 如果提供了种子，则设置 NumPy 和 random 模块的种子
         self.np_random = np.random.RandomState(seed)
         random.seed(seed)
-<<<<<<< HEAD
         
         # 返回使用的种子，通常用于确认种子设置成功
         return [seed]
 
-=======
-
-        # 返回使用的种子，通常用于确认种子设置成功
-        return [seed]
->>>>>>> a0d50e10
 
     def reset(self, seed: int = 0) -> np.array:
         """Reset the environment to the default state.
